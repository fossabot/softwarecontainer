--- conflicted
+++ resolved
@@ -2,10 +2,7 @@
  *   Copyright (C) 2014 Pelagicore AB
  *   All rights reserved.
  */
-<<<<<<< HEAD
-=======
 #include "debug.h"
->>>>>>> c2fee8e5
 #include "iptables.h"
 
 IpTables::IpTables(const char *ip_addr, const char *iptables_rules) :
