
add_definitions(${DEPENDENCIES_CFLAGS})

# Compile an executable that will run your unit tests and link it with gtest and gtest_main:
add_executable(runUnitTestsPelagicontain
    devicenodegateway_unittest.cpp
    devicenodegateway_unittest_data.h
    main.cpp
    networkgateway_unittest.cpp
<<<<<<< HEAD
    dbusgateway_unittest.cpp
    ../src/pelagicontain.cpp
=======
    pelagicontain_unittest.cpp
>>>>>>> 3cee34f8
    ../src/container.cpp
    ../src/controllerinterface.cpp
    ../src/dbusgateway.cpp
    ../src/devicenodegateway.cpp
    ../src/generators.cpp
    ../src/networkgateway.cpp
    ../src/pelagicontain.cpp
    ../src/pulsegateway.cpp
)

link_directories(
	${DEPENDENCIES_LIBRARY_DIRS} ${PELAGICORE_UTILS_LIBRARY_DIRS}
)

TARGET_LINK_LIBRARIES(runUnitTestsPelagicontain
	${PELAGICORE_UTILS_LIBRARIES}
	${DEPENDENCIES_LIBRARIES}
	${DBUS_LIBRARIES} ${DBUSCPP_LIBRARIES}
	gtest
	gtest_main
	gmock
	gmock_main
)
include_directories(../src)

add_test(
    NAME runUnitTestsPelagicontain
    COMMAND runUnitTestsPelagicontain
)

add_definitions(-DTESTDATA_PATH="${CMAKE_CURRENT_SOURCE_DIR}/test-data")<|MERGE_RESOLUTION|>--- conflicted
+++ resolved
@@ -7,12 +7,8 @@
     devicenodegateway_unittest_data.h
     main.cpp
     networkgateway_unittest.cpp
-<<<<<<< HEAD
     dbusgateway_unittest.cpp
-    ../src/pelagicontain.cpp
-=======
     pelagicontain_unittest.cpp
->>>>>>> 3cee34f8
     ../src/container.cpp
     ../src/controllerinterface.cpp
     ../src/dbusgateway.cpp
