/*
 *   Copyright (C) 2014 Pelagicore AB
 *   All rights reserved.
 */
#include "gmock/gmock.h"
#include "gtest/gtest.h"

#include "networkgateway.h"
#include "debug.h"
#include "log_console.h"

using namespace pelagicore;

class MockController:
    public ControllerAbstractInterface
{
public:

    virtual bool startApp()
    {
        return true;
    }

    virtual bool shutdown()
    {
        return true;
    }

    virtual bool setEnvironmentVariable(const std::string &variable,
                                        const std::string &value)
    {
        return true;
    }

    MOCK_METHOD1(systemCall,
                 bool(const std::string &cmd));
};


class MockSystemcallInterface:
    public SystemcallAbstractInterface
{
public:
    virtual bool makeCall(const std::string &cmd, int &exitCode)
    {
        exitCode = 0;
        return true;
    }

    MOCK_METHOD1(makeCall, bool(const std::string &cmd));

};

using ::testing::DefaultValue;
using ::testing::InSequence;
using ::testing::_;
using ::testing::Return;
using ::testing::NiceMock;

class NetworkGatewayTest:
    public ::testing::Test
{
protected:
    virtual void SetUp()
    {
        DefaultValue<bool>::Set(true);
    }

    virtual void TearDown()
    {
        using ::testing::DefaultValue;
        DefaultValue<bool>::Clear();
    }

    NiceMock<MockController> controllerInterface;
    NiceMock<MockSystemcallInterface> systemCallInterface;
};

/*! Test NetworkGateway calls ControllerInterface::systemCall when
 * NetworkGateway::setConfig() has been called
 *
 * The NetworkGateway::setConfig() should try to issue a ifconfig
 * system call inside the container in order to set the containers IP
 * address.
 */
TEST_F(NetworkGatewayTest, TestSetConfig) {

    std::string config = "{\"internet-access\": \"false\", \"gateway\":\"\"}";
    NetworkGateway gw(&controllerInterface, &systemCallInterface);

    bool success = gw.setConfig(config);
    ASSERT_TRUE(success);
}

/*! Test NetworkGateway::activate is successful.
 */
TEST_F(NetworkGatewayTest, TestActivate) {
    std::string config = "{\"internet-access\": \"true\", \"gateway\":\"10.0.3.1\"}";
    NetworkGateway gw(&controllerInterface, &systemCallInterface);
<<<<<<< HEAD

    ASSERT_TRUE(gw.setConfig(config));
=======
>>>>>>> bc609a67

    ASSERT_TRUE(gw.setConfig(config));

    std::string cmd_0 = "ifconfig | grep -C 2 \"container-br0\" | grep -q \"10.0.3.1\"";
<<<<<<< HEAD
    std::string cmd_1 = "ifconfig eth0 " + ip + " netmask 255.255.255.0 up";
    std::string cmd_2 = "route add default gw 10.0.3.1";
=======
    std::string cmd_1 = "route add default gw 10.0.3.1";
>>>>>>> bc609a67

    {
        InSequence sequence;
        EXPECT_CALL(systemCallInterface, makeCall(cmd_0)).Times(1);
<<<<<<< HEAD
        EXPECT_CALL(controllerInterface, systemCall(cmd_1)).Times(1);
        EXPECT_CALL(controllerInterface, systemCall(cmd_2)).Times(1);
=======
        EXPECT_CALL(controllerInterface, systemCall(_)).Times(1);
        EXPECT_CALL(controllerInterface, systemCall(cmd_1)).Times(1);
>>>>>>> bc609a67
    }

    bool success = gw.activate();
    ASSERT_TRUE(success);
}

/*! Test NetworkGateway::activate is successful and that correct command is
 *  issued the second time it is called.
 */
TEST_F(NetworkGatewayTest, TestActivateTwice) {
    std::string config = "{\"internet-access\": \"true\", \"gateway\":\"10.0.3.1\"}";
    NetworkGateway gw(&controllerInterface, &systemCallInterface);
<<<<<<< HEAD

    ASSERT_TRUE(gw.setConfig(config));
=======
>>>>>>> bc609a67

    ASSERT_TRUE(gw.setConfig(config));

    std::string cmd_0 = "ifconfig | grep -C 2 \"container-br0\" | grep -q \"10.0.3.1\"";
<<<<<<< HEAD
    std::string cmd_1 = "ifconfig eth0 " + ip + " netmask 255.255.255.0 up";
    std::string cmd_2 = "route add default gw 10.0.3.1";
    std::string cmd_3 = "ifconfig eth0 up";
=======
    std::string cmd_1 = "route add default gw 10.0.3.1";
    std::string cmd_2 = "ifconfig eth0 up";
>>>>>>> bc609a67

    {
        InSequence sequence;
        EXPECT_CALL(systemCallInterface, makeCall(cmd_0)).Times(1);
<<<<<<< HEAD
        EXPECT_CALL(controllerInterface, systemCall(cmd_1)).Times(1);
        EXPECT_CALL(controllerInterface, systemCall(cmd_2)).Times(1);
=======
        EXPECT_CALL(controllerInterface, systemCall(_)).Times(1);
        EXPECT_CALL(controllerInterface, systemCall(cmd_1)).Times(1);
>>>>>>> bc609a67
    }

    bool success = gw.activate();
    ASSERT_TRUE(success);

    {
        InSequence sequence;
        EXPECT_CALL(systemCallInterface, makeCall(cmd_0)).Times(1);
<<<<<<< HEAD
        EXPECT_CALL(controllerInterface, systemCall(cmd_3)).Times(1);
        EXPECT_CALL(controllerInterface, systemCall(cmd_2)).Times(1);
=======
        EXPECT_CALL(controllerInterface, systemCall(cmd_2)).Times(1);
        EXPECT_CALL(controllerInterface, systemCall(cmd_1)).Times(1);
>>>>>>> bc609a67
    }

    success = gw.activate();
    ASSERT_TRUE(success);

}

/*! Test NetworkGateway::activate is successful but that no network interface
 *  is brought up when there is no config for networking.
 */
TEST_F(NetworkGatewayTest, TestActivateNoConfig) {
    NetworkGateway gw(&controllerInterface, &systemCallInterface);

    std::string cmd_1 = "ifconfig eth0 down";

    {
        InSequence sequence;
        EXPECT_CALL(controllerInterface, systemCall(cmd_1)).Times(1);
    }

    bool success = gw.activate();
    ASSERT_TRUE(success);
}

/*! Test NetworkGateway::activate is successful but that no network interface
 *  is brought up when the networking config is malformed.
 */
TEST_F(NetworkGatewayTest, TestActivateBadConfig) {
    std::string config = "{\"internet-access\": \"true\"}";
    NetworkGateway gw(&controllerInterface, &systemCallInterface);

    ASSERT_TRUE(gw.setConfig(config));

    std::string cmd_1 = "ifconfig eth0 down";

    {
        InSequence sequence;
        EXPECT_CALL(controllerInterface, systemCall(cmd_1)).Times(1);
    }

    bool success = gw.activate();
    ASSERT_TRUE(success);
}

/*! Test NetworkGateway::activate fails when there is no network bridge setup
 *  on the host.
 */
TEST_F(NetworkGatewayTest, TestActivateNoBridge) {
    std::string config = "{\"internet-access\": \"true\", \"gateway\":\"10.0.3.1\"}";
    NetworkGateway gw(&controllerInterface, &systemCallInterface);

    ASSERT_TRUE(gw.setConfig(config));

    DefaultValue<bool>::Set(false);

    bool success = gw.activate();
    EXPECT_CALL(systemCallInterface, makeCall(_)).Times(0);
    ASSERT_TRUE(!success);

    DefaultValue<bool>::Clear();
}<|MERGE_RESOLUTION|>--- conflicted
+++ resolved
@@ -97,32 +97,17 @@
 TEST_F(NetworkGatewayTest, TestActivate) {
     std::string config = "{\"internet-access\": \"true\", \"gateway\":\"10.0.3.1\"}";
     NetworkGateway gw(&controllerInterface, &systemCallInterface);
-<<<<<<< HEAD
-
-    ASSERT_TRUE(gw.setConfig(config));
-=======
->>>>>>> bc609a67
 
     ASSERT_TRUE(gw.setConfig(config));
 
     std::string cmd_0 = "ifconfig | grep -C 2 \"container-br0\" | grep -q \"10.0.3.1\"";
-<<<<<<< HEAD
-    std::string cmd_1 = "ifconfig eth0 " + ip + " netmask 255.255.255.0 up";
-    std::string cmd_2 = "route add default gw 10.0.3.1";
-=======
     std::string cmd_1 = "route add default gw 10.0.3.1";
->>>>>>> bc609a67
 
     {
         InSequence sequence;
         EXPECT_CALL(systemCallInterface, makeCall(cmd_0)).Times(1);
-<<<<<<< HEAD
-        EXPECT_CALL(controllerInterface, systemCall(cmd_1)).Times(1);
-        EXPECT_CALL(controllerInterface, systemCall(cmd_2)).Times(1);
-=======
         EXPECT_CALL(controllerInterface, systemCall(_)).Times(1);
         EXPECT_CALL(controllerInterface, systemCall(cmd_1)).Times(1);
->>>>>>> bc609a67
     }
 
     bool success = gw.activate();
@@ -135,49 +120,28 @@
 TEST_F(NetworkGatewayTest, TestActivateTwice) {
     std::string config = "{\"internet-access\": \"true\", \"gateway\":\"10.0.3.1\"}";
     NetworkGateway gw(&controllerInterface, &systemCallInterface);
-<<<<<<< HEAD
-
-    ASSERT_TRUE(gw.setConfig(config));
-=======
->>>>>>> bc609a67
 
     ASSERT_TRUE(gw.setConfig(config));
 
     std::string cmd_0 = "ifconfig | grep -C 2 \"container-br0\" | grep -q \"10.0.3.1\"";
-<<<<<<< HEAD
-    std::string cmd_1 = "ifconfig eth0 " + ip + " netmask 255.255.255.0 up";
-    std::string cmd_2 = "route add default gw 10.0.3.1";
-    std::string cmd_3 = "ifconfig eth0 up";
-=======
     std::string cmd_1 = "route add default gw 10.0.3.1";
     std::string cmd_2 = "ifconfig eth0 up";
->>>>>>> bc609a67
 
     {
         InSequence sequence;
         EXPECT_CALL(systemCallInterface, makeCall(cmd_0)).Times(1);
-<<<<<<< HEAD
-        EXPECT_CALL(controllerInterface, systemCall(cmd_1)).Times(1);
+        EXPECT_CALL(controllerInterface, systemCall(_)).Times(1);
+        EXPECT_CALL(controllerInterface, systemCall(cmd_1)).Times(1);
+    }
+
+    bool success = gw.activate();
+    ASSERT_TRUE(success);
+
+    {
+        InSequence sequence;
+        EXPECT_CALL(systemCallInterface, makeCall(cmd_0)).Times(1);
         EXPECT_CALL(controllerInterface, systemCall(cmd_2)).Times(1);
-=======
-        EXPECT_CALL(controllerInterface, systemCall(_)).Times(1);
-        EXPECT_CALL(controllerInterface, systemCall(cmd_1)).Times(1);
->>>>>>> bc609a67
-    }
-
-    bool success = gw.activate();
-    ASSERT_TRUE(success);
-
-    {
-        InSequence sequence;
-        EXPECT_CALL(systemCallInterface, makeCall(cmd_0)).Times(1);
-<<<<<<< HEAD
-        EXPECT_CALL(controllerInterface, systemCall(cmd_3)).Times(1);
-        EXPECT_CALL(controllerInterface, systemCall(cmd_2)).Times(1);
-=======
-        EXPECT_CALL(controllerInterface, systemCall(cmd_2)).Times(1);
-        EXPECT_CALL(controllerInterface, systemCall(cmd_1)).Times(1);
->>>>>>> bc609a67
+        EXPECT_CALL(controllerInterface, systemCall(cmd_1)).Times(1);
     }
 
     success = gw.activate();
