/*
 *   Copyright (C) 2014 Pelagicore AB
 *   All rights reserved.
 */
#include "CommandLineParser.h"
#include "debug.h"
#include "paminterface.h"
#include "pelagicontain.h"
#include "pelagicontaintodbusadapter.h"
#include "dbusmainloop.h"
#include "generators.h" /* used for gen_ct_name */
#include "pulsegateway.h"
#include "networkgateway.h"
#include "dbusgateway.h"
#include <sys/stat.h>

LOG_DEFINE_APP_IDS("PCON", "Pelagicontain");
LOG_DECLARE_CONTEXT(Pelagicontain_DefaultLogContext, "PCON", "Main context");

#ifndef CONFIG
    #error Must define CONFIG; path to configuration file (/etc/pelagicontain?)
#endif

int main(int argc, char **argv)
{
	const char *summary = "Pelagicore container utility. "
		"Requires an absolute path to the container root, "
		"the command to run inside the container and "
		"an alphanumerical cookie string as first, second and third "
		"argument respectively";
	const char *paramsDescription = "[container root directory (abs path)] "
		"[command] [cookie]";

	pelagicore::CommandLineParser commandLineParser(summary,
		paramsDescription,
		PACKAGE_VERSION,
		"");

        std::string containerRoot;
        std::string containedCommand;
        std::string cookie;
        const char* configFilePath = CONFIG;
        commandLineParser.addOption(configFilePath, "with-config-file", 'c', "Config file");

	if (commandLineParser.parse(argc, argv))
		return -1;

	if (argc < 4) {
		log_error("Invalid arguments");
		commandLineParser.printHelp();
		return -1;
	} else {
		containerRoot = std::string(argv[1]);
		containedCommand = std::string(argv[2]);
		cookie = std::string(argv[3]);
	}

	if (containerRoot.c_str()[0] != '/') {
		log_error("Path to container root must be absolute");
		commandLineParser.printHelp();
		return -1;
	}

	std::string containerName = gen_ct_name();
	std::string containerConfig(configFilePath);

	// Create gateway directory for container in containerRoot/gateways.
	// This dir will contain various sockets etc acting as gateways
	// in/out of the container.
	std::string containerDir = containerRoot + "/" + containerName;
	std::string gatewayDir = containerDir + "/gateways";
	if (mkdir(containerDir.c_str(), S_IRWXU) == -1)
	{
		log_error("Could not create gateway directory %s, %s.",
				  containerDir.c_str(),
				  strerror(errno));
		exit(-1);
	}
	if (mkdir(gatewayDir.c_str(), S_IRWXU) == -1)
	{
		log_error("Could not create gateway directory %s, %s.",
				  gatewayDir.c_str(),
				  strerror(errno));
		exit(-1);
	}

    { // Create a new scope so that we can du clean up after dtors
        DBus::BusDispatcher dispatcher;
        DBus::default_dispatcher = &dispatcher;
        DBus::Connection bus = DBus::Connection::SessionBus();

        /* Pelagicontain needs an interface to the mainloop so it can
         * exit it when we are to clean up and shut down
         */
        DBusMainloop dbusmainloop(&dispatcher);

<<<<<<< HEAD
        /* The request_name call does not return anything but raises an
         * exception if the name cannot be requested.
         */
        bus.request_name("com.pelagicore.Pelagicontain");
=======
	PAMInterface pamInterface(bus);
	ControllerInterface controllerInterface(containerRoot);
	Pelagicontain pelagicontain(&pamInterface, &dbusmainloop, &controllerInterface, cookie);
>>>>>>> b945469e

        PAMInterface pamInterface(bus);
        ControllerInterface controllerInterface(gatewayDir);
        Pelagicontain pelagicontain(&pamInterface, &dbusmainloop, &controllerInterface);

        std::string baseObjPath("/com/pelagicore/Pelagicontain/");
        std::string fullObjPath = baseObjPath + cookie;

        PelagicontainToDBusAdapter pcAdapter(bus, fullObjPath, pelagicontain);

        pelagicontain.addGateway(new NetworkGateway(&controllerInterface));

        pelagicontain.addGateway(new PulseGateway(gatewayDir, containerName));

        pelagicontain.addGateway(new DBusGateway(&controllerInterface,
            DBusGateway::SessionProxy, gatewayDir, containerName,
            containerConfig));

        pelagicontain.addGateway(new DBusGateway(&controllerInterface,
            DBusGateway::SystemProxy, gatewayDir, containerName,
            containerConfig));

        pelagicontain.initialize(containerName, containerConfig, containerRoot);

<<<<<<< HEAD
        pid_t pcPid = pelagicontain.preload(containerRoot, containedCommand, cookie);

        log_debug("Started Pelagicontain with PID: %d", pcPid);
=======
	pid_t pcPid = pelagicontain.preload(containerName, containerConfig, containerRoot, containedCommand);
>>>>>>> b945469e

        dbusmainloop.enter();
    }

    // remove instance specific dirs again
    if (rmdir(gatewayDir.c_str()) == -1)
    {
        log_error("Cannot delete dir %s, %s", gatewayDir.c_str(), strerror(errno));
    }
    if (rmdir(containerDir.c_str()) == -1)
    {
        log_error("Cannot delete dir %s, %s", gatewayDir.c_str(), strerror(errno));
    }
}<|MERGE_RESOLUTION|>--- conflicted
+++ resolved
@@ -94,20 +94,14 @@
          */
         DBusMainloop dbusmainloop(&dispatcher);
 
-<<<<<<< HEAD
         /* The request_name call does not return anything but raises an
          * exception if the name cannot be requested.
          */
         bus.request_name("com.pelagicore.Pelagicontain");
-=======
-	PAMInterface pamInterface(bus);
-	ControllerInterface controllerInterface(containerRoot);
-	Pelagicontain pelagicontain(&pamInterface, &dbusmainloop, &controllerInterface, cookie);
->>>>>>> b945469e
 
         PAMInterface pamInterface(bus);
         ControllerInterface controllerInterface(gatewayDir);
-        Pelagicontain pelagicontain(&pamInterface, &dbusmainloop, &controllerInterface);
+        Pelagicontain pelagicontain(&pamInterface, &dbusmainloop, &controllerInterface, cookie);
 
         std::string baseObjPath("/com/pelagicore/Pelagicontain/");
         std::string fullObjPath = baseObjPath + cookie;
@@ -126,15 +120,12 @@
             DBusGateway::SystemProxy, gatewayDir, containerName,
             containerConfig));
 
-        pelagicontain.initialize(containerName, containerConfig, containerRoot);
+        //pelagicontain.initialize(containerName, containerConfig, containerRoot);
 
-<<<<<<< HEAD
-        pid_t pcPid = pelagicontain.preload(containerRoot, containedCommand, cookie);
+        //pid_t pcPid = pelagicontain.preload(containerRoot, containedCommand, cookie);
+	pid_t pcPid = pelagicontain.preload(containerName, containerConfig, containerRoot, containedCommand);
 
         log_debug("Started Pelagicontain with PID: %d", pcPid);
-=======
-	pid_t pcPid = pelagicontain.preload(containerName, containerConfig, containerRoot, containedCommand);
->>>>>>> b945469e
 
         dbusmainloop.enter();
     }
