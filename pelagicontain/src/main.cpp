/*
 *   Copyright (C) 2014 Pelagicore AB
 *   All rights reserved.
 */
#include "CommandLineParser.h"
#include "debug.h"
#include "paminterface.h"
#include "pelagicontain.h"
#include "pelagicontaintodbusadapter.h"
#include "dbusmainloop.h"
#include "generators.h" /* used for gen_ct_name */
#include "pulsegateway.h"
#include "networkgateway.h"
#include "dbusgateway.h"
#include <sys/stat.h>
#include "systemcallinterface.h"
#include "devicenodegateway.h"

LOG_DEFINE_APP_IDS("PCON", "Pelagicontain");
LOG_DECLARE_CONTEXT(Pelagicontain_DefaultLogContext, "PCON", "Main context");

#ifndef CONFIG
    #error Must define CONFIG; path to configuration file (/etc/pelagicontain?)
#endif

int main(int argc, char **argv)
{
<<<<<<< HEAD
	const char *summary = "Pelagicore container utility. "
		"Requires an absolute path to the container root, "
		"the command to run inside the container and "
		"an alphanumerical cookie string as first, second and third "
		"argument respectively";
	const char *paramsDescription = "[container root directory (abs path)] "
		"[command] [cookie]";

	pelagicore::CommandLineParser commandLineParser(summary,
		paramsDescription,
		PACKAGE_VERSION,
		"");

        std::string containerRoot;
        std::string containedCommand;
        std::string cookie;
        const char* configFilePath = CONFIG;
        commandLineParser.addOption(configFilePath, "with-config-file", 'c',
                                    "Config file");

	if (commandLineParser.parse(argc, argv))
		return -1;

	if (argc < 4) {
		log_error("Invalid arguments");
		commandLineParser.printHelp();
		return -1;
	} else {
		containerRoot = std::string(argv[1]);
		containedCommand = std::string(argv[2]);
		cookie = std::string(argv[3]);
	}

	if (containerRoot.c_str()[0] != '/') {
		log_error("Path to container root must be absolute");
		commandLineParser.printHelp();
		return -1;
	}

	DBus::BusDispatcher dispatcher;
	DBus::default_dispatcher = &dispatcher;
	DBus::Connection bus = DBus::Connection::SessionBus();

	/* Pelagicontain needs an interface to the mainloop so it can
	 * exit it when we are to clean up and shut down
	 */
	DBusMainloop dbusmainloop(&dispatcher);

	/* The request_name call does not return anything but raises an
	 * exception if the name cannot be requested.
	 */
	bus.request_name("com.pelagicore.Pelagicontain");

	PAMInterface pamInterface(bus);
	ControllerInterface controllerInterface(containerRoot);
	SystemcallInterface systemCallInterface;
    Pelagicontain pelagicontain(&pamInterface, &dbusmainloop,
                                &controllerInterface, cookie);

	std::string baseObjPath("/com/pelagicore/Pelagicontain/");
	std::string fullObjPath = baseObjPath + cookie;

	PelagicontainToDBusAdapter pcAdapter(bus, fullObjPath, pelagicontain);

	std::string containerName = gen_ct_name();
	std::string containerConfig(configFilePath);

	pelagicontain.addGateway(new NetworkGateway(&controllerInterface,
		&systemCallInterface));

	pelagicontain.addGateway(new PulseGateway(containerRoot, containerName));

	pelagicontain.addGateway(new DBusGateway(&controllerInterface, &systemCallInterface,
		DBusGateway::SessionProxy, containerRoot, containerName));

	pelagicontain.addGateway(new DBusGateway(&controllerInterface, &systemCallInterface,
		DBusGateway::SystemProxy, containerRoot, containerName));

    pid_t pcPid = pelagicontain.preload(containerName, containerConfig,
                                        containerRoot, containedCommand);

	log_debug("Started Pelagicontain with PID: %d", pcPid);

	dbusmainloop.enter();
=======
    const char *summary = "Pelagicore container utility. "
                          "Requires an absolute path to the container root, "
                          "the command to run inside the container and "
                          "an alphanumerical cookie string as first, second and third "
                          "argument respectively";
    const char *paramsDescription = "[container root directory (abs path)] "
                                    "[command] [cookie]";

    pelagicore::CommandLineParser commandLineParser(summary,
                                                    paramsDescription,
                                                    PACKAGE_VERSION,
                                                    "");

    std::string containerRoot;
    std::string containedCommand;
    std::string cookie;
    const char* configFilePath = CONFIG;
    commandLineParser.addOption(configFilePath, "with-config-file", 'c',
                                "Config file");

    if (commandLineParser.parse(argc, argv))
        return -1;

    if (argc < 4) {
        log_error("Invalid arguments");
        commandLineParser.printHelp();
        return -1;
    } else {
        containerRoot = std::string(argv[1]);
        containedCommand = std::string(argv[2]);
        cookie = std::string(argv[3]);
    }

    if (containerRoot.c_str()[0] != '/') {
        log_error("Path to container root must be absolute");
        commandLineParser.printHelp();
        return -1;
    }

    std::string containerName = gen_ct_name();
    std::string containerConfig(configFilePath);

    // Create gateway directory for container in containerRoot/gateways.
    // This dir will contain various sockets etc acting as gateways
    // in/out of the container.
    std::string containerDir = containerRoot + "/" + containerName;
    std::string gatewayDir = containerDir + "/gateways";
    if (mkdir(containerDir.c_str(), S_IRWXU) == -1)
    {
        log_error("Could not create container directory %s, %s.",
                  containerDir.c_str(),
                  strerror(errno));
        exit(-1);
    }
    if (mkdir(gatewayDir.c_str(), S_IRWXU) == -1)
    {
        log_error("Could not create gateway directory %s, %s.",
                  gatewayDir.c_str(),
                  strerror(errno));
        exit(-1);
    }

    { // Create a new scope so that we can du clean up after dtors
        DBus::BusDispatcher dispatcher;
        DBus::default_dispatcher = &dispatcher;
        DBus::Connection bus = DBus::Connection::SessionBus();

        /* Pelagicontain needs an interface to the mainloop so it can
         * exit it when we are to clean up and shut down
         */
        DBusMainloop dbusmainloop(&dispatcher);

        /* The request_name call does not return anything but raises an
         * exception if the name cannot be requested.
         */
        bus.request_name("com.pelagicore.Pelagicontain");

        PAMInterface pamInterface(bus);
        ControllerInterface controllerInterface(gatewayDir);
        SystemcallInterface systemCallInterface;
        Pelagicontain pelagicontain(&pamInterface, &dbusmainloop, &controllerInterface, cookie);

        std::string baseObjPath("/com/pelagicore/Pelagicontain/");
        std::string fullObjPath = baseObjPath + cookie;

        PelagicontainToDBusAdapter pcAdapter(bus, fullObjPath, pelagicontain);

        pelagicontain.addGateway(new NetworkGateway(&controllerInterface,
                                                    &systemCallInterface));

        pelagicontain.addGateway(new PulseGateway(gatewayDir, containerName));

        pelagicontain.addGateway(new DeviceNodeGateway(&controllerInterface));

        pelagicontain.addGateway(new DBusGateway(&controllerInterface,
                                                 DBusGateway::SessionProxy, gatewayDir, containerName,
                                                 containerConfig));

        pelagicontain.addGateway(new DBusGateway(&controllerInterface,
                                                 DBusGateway::SystemProxy, gatewayDir, containerName,
                                                 containerConfig));

        pid_t pcPid = pelagicontain.preload(containerName, containerConfig, containerRoot, containedCommand);

        log_debug("Started Pelagicontain with PID: %d", pcPid);

        dbusmainloop.enter();
        log_debug("Exited dbusmainloop.");
    }

    // remove instance specific dirs again
    if (rmdir(gatewayDir.c_str()) == -1)
    {
        log_error("Cannot delete dir %s, %s", gatewayDir.c_str(), strerror(errno));
    }
    if (rmdir(containerDir.c_str()) == -1)
    {
        log_error("Cannot delete dir %s, %s", gatewayDir.c_str(), strerror(errno));
    }
>>>>>>> 3cee34f8
}<|MERGE_RESOLUTION|>--- conflicted
+++ resolved
@@ -25,92 +25,7 @@
 
 int main(int argc, char **argv)
 {
-<<<<<<< HEAD
-	const char *summary = "Pelagicore container utility. "
-		"Requires an absolute path to the container root, "
-		"the command to run inside the container and "
-		"an alphanumerical cookie string as first, second and third "
-		"argument respectively";
-	const char *paramsDescription = "[container root directory (abs path)] "
-		"[command] [cookie]";
 
-	pelagicore::CommandLineParser commandLineParser(summary,
-		paramsDescription,
-		PACKAGE_VERSION,
-		"");
-
-        std::string containerRoot;
-        std::string containedCommand;
-        std::string cookie;
-        const char* configFilePath = CONFIG;
-        commandLineParser.addOption(configFilePath, "with-config-file", 'c',
-                                    "Config file");
-
-	if (commandLineParser.parse(argc, argv))
-		return -1;
-
-	if (argc < 4) {
-		log_error("Invalid arguments");
-		commandLineParser.printHelp();
-		return -1;
-	} else {
-		containerRoot = std::string(argv[1]);
-		containedCommand = std::string(argv[2]);
-		cookie = std::string(argv[3]);
-	}
-
-	if (containerRoot.c_str()[0] != '/') {
-		log_error("Path to container root must be absolute");
-		commandLineParser.printHelp();
-		return -1;
-	}
-
-	DBus::BusDispatcher dispatcher;
-	DBus::default_dispatcher = &dispatcher;
-	DBus::Connection bus = DBus::Connection::SessionBus();
-
-	/* Pelagicontain needs an interface to the mainloop so it can
-	 * exit it when we are to clean up and shut down
-	 */
-	DBusMainloop dbusmainloop(&dispatcher);
-
-	/* The request_name call does not return anything but raises an
-	 * exception if the name cannot be requested.
-	 */
-	bus.request_name("com.pelagicore.Pelagicontain");
-
-	PAMInterface pamInterface(bus);
-	ControllerInterface controllerInterface(containerRoot);
-	SystemcallInterface systemCallInterface;
-    Pelagicontain pelagicontain(&pamInterface, &dbusmainloop,
-                                &controllerInterface, cookie);
-
-	std::string baseObjPath("/com/pelagicore/Pelagicontain/");
-	std::string fullObjPath = baseObjPath + cookie;
-
-	PelagicontainToDBusAdapter pcAdapter(bus, fullObjPath, pelagicontain);
-
-	std::string containerName = gen_ct_name();
-	std::string containerConfig(configFilePath);
-
-	pelagicontain.addGateway(new NetworkGateway(&controllerInterface,
-		&systemCallInterface));
-
-	pelagicontain.addGateway(new PulseGateway(containerRoot, containerName));
-
-	pelagicontain.addGateway(new DBusGateway(&controllerInterface, &systemCallInterface,
-		DBusGateway::SessionProxy, containerRoot, containerName));
-
-	pelagicontain.addGateway(new DBusGateway(&controllerInterface, &systemCallInterface,
-		DBusGateway::SystemProxy, containerRoot, containerName));
-
-    pid_t pcPid = pelagicontain.preload(containerName, containerConfig,
-                                        containerRoot, containedCommand);
-
-	log_debug("Started Pelagicontain with PID: %d", pcPid);
-
-	dbusmainloop.enter();
-=======
     const char *summary = "Pelagicore container utility. "
                           "Requires an absolute path to the container root, "
                           "the command to run inside the container and "
@@ -205,13 +120,11 @@
 
         pelagicontain.addGateway(new DeviceNodeGateway(&controllerInterface));
 
-        pelagicontain.addGateway(new DBusGateway(&controllerInterface,
-                                                 DBusGateway::SessionProxy, gatewayDir, containerName,
-                                                 containerConfig));
+        pelagicontain.addGateway(new DBusGateway(&controllerInterface, &systemCallInterface,
+                                                 DBusGateway::SessionProxy, gatewayDir, containerName));
 
-        pelagicontain.addGateway(new DBusGateway(&controllerInterface,
-                                                 DBusGateway::SystemProxy, gatewayDir, containerName,
-                                                 containerConfig));
+        pelagicontain.addGateway(new DBusGateway(&controllerInterface, &systemCallInterface,
+                                                 DBusGateway::SystemProxy, gatewayDir, containerName));
 
         pid_t pcPid = pelagicontain.preload(containerName, containerConfig, containerRoot, containedCommand);
 
@@ -230,5 +143,4 @@
     {
         log_error("Cannot delete dir %s, %s", gatewayDir.c_str(), strerror(errno));
     }
->>>>>>> 3cee34f8
 }