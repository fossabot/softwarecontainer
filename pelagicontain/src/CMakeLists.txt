--- conflicted
+++ resolved
@@ -26,26 +26,22 @@
 
 
 add_executable( pelagicontain
+    pelagicontaintodbusadapter.cpp
+    dbusmainloop.cpp
+    main.cpp
     configparser.cpp
     container.cpp
+    dbusgateway.cpp
+    generators.cpp
+    pelagicontain.cpp
+    pulsegateway.cpp
     controllerinterface.cpp
-    dbusadaptor.h
-    dbusgateway.cpp
-    dbusmainloop.cpp
-    devicenodegateway.cpp
-    generators.cpp
-    main.cpp
+    paminterface.cpp
     networkgateway.cpp
-    paminterface.cpp
     pamproxy.h
-<<<<<<< HEAD
     dbusadaptor.h
     systemcallinterface.cpp
-=======
-    pelagicontain.cpp
-    pelagicontaintodbusadapter.cpp
-    pulsegateway.cpp
->>>>>>> 5753c93b
+    devicenodegateway.cpp
 )
 
 TARGET_LINK_LIBRARIES( pelagicontain
