#!/usr/bin/env python

"""
    Copyright (C) 2014 Pelagicore AB
    All rights reserved.
"""

from common import ComponentTestHelper
import time

DBUS_GW_CONFIG = """
[{
    "config-session": [],
    "config-system": [
        {
            "direction": "*",
            "interface": "*",
            "object-path": "/org/bluez/*",
            "method": "*"
        },
        {
            "direction": "*",
            "interface": "org.bluez.Manager",
            "object-path": "/",
            "method": "*"
        }
    ]
}]
"""

CONFIG_NETWORK_ENABLED = """
{
    "internet-access": "true",
    "gateway": "10.0.3.1"
}
"""

CONFIG_NETWORK_DISABLED = """
{
    "internet-access": "false",
    "gateway": ""
}
"""

CONFIG_NETWORK_NO_GATEWAY = """
{
    "internet-access": "true",
    "gateway": ""
}
"""

helper = ComponentTestHelper()

# ----------------------- Setup and tear-down tests

def test_can_start_pelagicontain(command):
    return helper.start_pelagicontain(command)

def test_pelagicontain_found_on_bus():
    return helper.find_pelagicontain_on_dbus()

def test_can_find_and_run_Launch_on_pelagicontain_on_dbus():
    return helper.find_and_run_Launch_on_pelagicontain_on_dbus()

def test_registerclient_was_called():
    return helper.pam_iface.test_register_called()

def test_updatefinished_was_called():
    return helper.pam_iface.test_updatefinished_called()

def test_unregisterclient_was_called():
    return helper.pam_iface.test_unregisterclient_called()

<<<<<<< HEAD
def test_enabling_internet_access():
    success = True
    configs = {"networking": CONFIG_NETWORK_ENABLED}
    helper.pam_iface.helper_trigger_update(helper.cookie, configs)

    rootfs = helper.container_root_dir + "/com.pelagicore.comptest/shared/"
    success = helper.make_system_call(["cat", rootfs + "ping_log" ])
    print success[0]
    print success[1]

=======
def test_has_internet_access(config):
    configs = {"networking": config}
    helper.pam_iface.helper_set_configs(configs)
    if not setup():
        print "FAIL: Setup failed!"
        return False
    if not teardown():
        print "FAIL: Teardown failed!"
        return False
    return ping_successful()

def ping_successful():
    success = False
    file_path = helper.container_root_dir + "rootfs/ping_log"

    with open(file_path, "r") as ping_log:
        print "opened file"
        import time
        time.sleep(3)
        lines = ping_log.readlines()
        for line in lines:
            if "0% packet loss" in line:
                success = True
                break
>>>>>>> 9c973eba
    return success

""" Pelagicontain component tests

    The test requires root privileges or some other user with rights to run
    e.g lxc-execute.

    The test requires a PAM-stub to be running on the system, and on the same
    bus as the tests. The stub is implemented as component-test/pam_stub.py. The
    stub exposes an API that mirrors the real PAM and helper methods that the tests
    uses to assert how Pelagicontain interacted with the PAM-stub.

    The test procedure is as follows:

    (Reset PAM-stub from any previous tests)

    (Startup, preloading - Controller is started, gateways are created)
    * Start Pelagicontain, pass the command to be executed in the container
    * Assert Pelagicontain can be found on D-Bus

    (Launching App - Gateways gets configured and activated, Controller starts App)
    * Assert Pelagicontain::Launch can be called
    * Assert the expected call to PAM::RegisterClient was made
    * Assert the expected call to PAM::UpdateFinished was made

    (Shutdown, teardown - Bring down gateways and Controller)
    * Issue 'shutdown' of Pelagicontain
    * Assert the expected call to PAM::UnregisterClient was made

    NOTE: When we have a proper D-Bus service running as an app inside the container
    we can assert more things during shutdown as well.
"""

def setup():
    success = True
    # --------------- Reset PAM stub
    helper.pam_iface.test_reset_values()    

    # --------------- Run tests for startup

    """ Start Pelagicontain, test is passed if Popen succeeds.
        The command to execute inside the container is passed to the test function.
    """
    if test_can_start_pelagicontain("/deployed_app/controller") == False:
        print "FAIL: Could not start Pelagicontain"
        helper.result = 1
        helper.cleanup_and_finish()
        success = False
    else:
        print "PASS: Started Pelagicontain"

    """ Assert the Pelagicontain remote object can be found on the bus
    """
    if test_pelagicontain_found_on_bus() == False:
        print "FAIL: Could not find Pelagicontain on D-Bus"
        helper.result = 1
        helper.cleanup_and_finish()
        success = False
    else:
        print "PASS: Found Pelagicontain on D-Bus"

    """ Call Launch on Pelagicontain over D-Bus and assert the call goes well.
        This will trigger a call to PAM::RegisterClient over D-Bus which we will
        assert later.
    """

    if test_can_find_and_run_Launch_on_pelagicontain_on_dbus() == False:
        print "FAIL: Failed to find Launch in Pelagicontain on D-Bus"
        helper.result = 1
        helper.cleanup_and_finish()
        success = False
    else:
        print "PASS: Found Launch in Pelagicontain on D-Bus"

    """ Assert against the PAM-stub that RegisterClient was called by Pelagicontain
    """
    if test_registerclient_was_called() == False:
        print "FAIL: RegisterClient was not called!"
        helper.result = 1
        helper.cleanup_and_finish()
        success = False
    else:
        print "PASS: RegisterClient was called!"

    """ The call by Pelagicontain to PAM::RegisterClient would have triggered
        a call by PAM to Pelagicontain::Update which in turn should result in
        a call from Pelagicontain to PAM::UpdateFinished. Assert that call was
        made by Pelagicontain.
    """
    if test_updatefinished_was_called() == False:
        print "FAIL: UpdateFinished was not called!"
        helper.result = 1
        helper.cleanup_and_finish()
        success = False
    else:
        print "PASS: UpdateFinished was called!"

    return success

def teardown():
    success = True
    # --------------- Run tests for shutdown
    helper.shutdown_pelagicontain()

<<<<<<< HEAD
""" Start Pelagicontain, test is passed if Popen succeeds.
    The command to execute inside the container is passed to the test function.
"""
if test_can_start_pelagicontain("/controller/controller") == False:
    print "FAIL: Could not start Pelagicontain"
    result = 1
    helper.cleanup_and_finish()
else:
    print "PASS: Started Pelagicontain"
=======
    """ The call to Pelagicontain::Shutdown should have triggered a call to
        PAM::UnregisterClient
    """
    if test_unregisterclient_was_called() == False:
        print "FAIL: UnregisterClient was not called!"
        helper.result = 1
        helper.cleanup_and_finish()
        success = False
    else:
        print "PASS: UnregisterClient was called!"
>>>>>>> 9c973eba

    """ NOTE: Possible assertions that should be made when Pelagicontain is more
        complete:

        * Issue pelagicontain.Shutdown()

        * Verify that com.pelagicore.pelagicontain.test_app disappears from bus
          and that PAM has not been requested to unregister

        * Verify that PAM receives PAM.unregister() with the correct appId

        * Verify that PELAGICONTAIN_PID is no longer running
    """
    return success



# --------------- Run tests for the actual NetworkGateway
""" NetworkGateway specific tests start here. The entry point for the test
    is NetworkGateway::setConfig() which is called via calls to
    Pelagicontain::Update.
"""
print "Running network gateway test 1/3"
if test_has_internet_access(CONFIG_NETWORK_DISABLED) == True:
    print "FAIL: Container has internet access!"
    helper.result = 1
    helper.cleanup_and_finish()
else:
    print "PASS: Container internet access disabled!"

time.sleep(2)
print "\nRunning network gateway test 2/3"
if test_has_internet_access(CONFIG_NETWORK_ENABLED) == False:
    print "FAIL: Container has no internet access!"
    helper.result = 1
    helper.cleanup_and_finish()
else:
    print "PASS: Container internet access enabled!"

time.sleep(2)
print "\nRunning network gateway test 3/3"
if test_has_internet_access(CONFIG_NETWORK_NO_GATEWAY) == True:
    print "FAIL: Container has internet access!"
    helper.result = 1
    helper.cleanup_and_finish()
else:
    print "PASS: Container internet access disabled!"

helper.cleanup_and_finish()
<|MERGE_RESOLUTION|>--- conflicted
+++ resolved
@@ -71,18 +71,6 @@
 def test_unregisterclient_was_called():
     return helper.pam_iface.test_unregisterclient_called()
 
-<<<<<<< HEAD
-def test_enabling_internet_access():
-    success = True
-    configs = {"networking": CONFIG_NETWORK_ENABLED}
-    helper.pam_iface.helper_trigger_update(helper.cookie, configs)
-
-    rootfs = helper.container_root_dir + "/com.pelagicore.comptest/shared/"
-    success = helper.make_system_call(["cat", rootfs + "ping_log" ])
-    print success[0]
-    print success[1]
-
-=======
 def test_has_internet_access(config):
     configs = {"networking": config}
     helper.pam_iface.helper_set_configs(configs)
@@ -96,7 +84,7 @@
 
 def ping_successful():
     success = False
-    file_path = helper.container_root_dir + "rootfs/ping_log"
+    file_path = helper.container_root_dir + "/com.pelagicore.comptest/ping_log"
 
     with open(file_path, "r") as ping_log:
         print "opened file"
@@ -107,7 +95,6 @@
             if "0% packet loss" in line:
                 success = True
                 break
->>>>>>> 9c973eba
     return success
 
 """ Pelagicontain component tests
@@ -151,7 +138,7 @@
     """ Start Pelagicontain, test is passed if Popen succeeds.
         The command to execute inside the container is passed to the test function.
     """
-    if test_can_start_pelagicontain("/deployed_app/controller") == False:
+    if test_can_start_pelagicontain("/controller/controller") == False:
         print "FAIL: Could not start Pelagicontain"
         helper.result = 1
         helper.cleanup_and_finish()
@@ -212,17 +199,6 @@
     # --------------- Run tests for shutdown
     helper.shutdown_pelagicontain()
 
-<<<<<<< HEAD
-""" Start Pelagicontain, test is passed if Popen succeeds.
-    The command to execute inside the container is passed to the test function.
-"""
-if test_can_start_pelagicontain("/controller/controller") == False:
-    print "FAIL: Could not start Pelagicontain"
-    result = 1
-    helper.cleanup_and_finish()
-else:
-    print "PASS: Started Pelagicontain"
-=======
     """ The call to Pelagicontain::Shutdown should have triggered a call to
         PAM::UnregisterClient
     """
@@ -233,7 +209,6 @@
         success = False
     else:
         print "PASS: UnregisterClient was called!"
->>>>>>> 9c973eba
 
     """ NOTE: Possible assertions that should be made when Pelagicontain is more
         complete:
