#!/usr/bin/env python

"""
    Copyright (C) 2014 Pelagicore AB
    All rights reserved.
"""

""" Pelagicontain component tests

    The test requires root privileges or some other user with rights to run
    e.g lxc-execute.

    The test requires a PAM-stub to be running on the system, and on the same
    bus as the tests. The stub is implemented as component-test/pam_stub.py. The
    stub exposes an API that mirrors the real PAM and helper methods that the tests
    uses to assert how Pelagicontain interacted with the PAM-stub.
"""
import os
import time
import pytest

# conftest contains some fixtures we use in the tests
import conftest

from common import ComponentTestHelper


# The app does nothing for so long we have time to call Pelagicontain::Shutdown ourselves
SLEEPY_APP = """
#!/bin/sh
sleep 10
"""

# We keep the helper object module global so external fixtures can access it
helper = ComponentTestHelper()


class TestPelagicontain():

    def test_pelagicontain(
            self,
            pelagicontain_binary,
            container_path,
            teardown_fixture):
        """ The test procedure is as follows:

            (Reset PAM-stub from any previous tests)

            (Startup, preloading - Controller is started, gateways are created)
            * Start Pelagicontain, pass the command to be executed in the container
            * Assert Pelagicontain can be found on D-Bus

            (Launching App - Gateways gets configured and activated, Controller starts App)
            * Assert Pelagicontain::Launch can be called
            * Assert the expected call to PAM::RegisterClient was made
            * Assert the expected call to PAM::UpdateFinished was made

            (Shutdown, teardown - Bring down gateways and Controller)
            * Issue 'shutdown' of Pelagicontain
            * Assert the expected call to PAM::UnregisterClient was made
        """
        helper.pam_iface().test_reset_values()

        # Start Pelagicontain, test is passed if Popen succeeds.
        # The command to execute inside the container is passed to the test function.
        assert helper.start_pelagicontain(pelagicontain_binary, container_path)

        # Assert the Pelagicontain remote object can be found on the bus
        assert helper.is_service_available()

        # When we run Pelagicontain::Launch the Controller expects to find an app
        self.create_app(container_path)

        # Call Launch on Pelagicontain over D-Bus
        helper.pelagicontain_iface().Launch(helper.app_id())
        time.sleep(0.5)

        # Assert against the PAM-stub that RegisterClient was called by Pelagicontain
        assert helper.pam_iface().test_register_called()
        time.sleep(0.5)

        # The call by Pelagicontain to PAM::RegisterClient would have triggered
        # a call by PAM to Pelagicontain::Update which in turn should result in
        # a call from Pelagicontain to PAM::UpdateFinished. Assert that call was
        # made by Pelagicontain.
        assert helper.pam_iface().test_updatefinished_called()

        helper.pelagicontain_iface().Shutdown()
        # Allow some time for Pelagicontain to make the subsequent call to PAM
        time.sleep(0.5)

        # The call to Pelagicontain::Shutdown should have triggered a call to
        # PAM::UnregisterClient
        assert helper.pam_iface().test_unregisterclient_called()

    def test_pc_shuts_down_when_no_containedapp(
            self,
            pelagicontain_binary,
            container_path,
            teardown_fixture):
        """ Test that PC shuts down if there is no app to laucnh.

            This test assumes all other prerequisites (other than there's no
            file named 'containedapp' where it should be) for running an app
            are fulfilled.

            * Start PC
            * Remove containedapp if there is one (might be left from some test)
            * Launch app (this is a correct app id and so on)
            * Assert PC shuts down as a result
<<<<<<< HEAD
=======

            TODO: This test will pass if PC crashes or exits for some other
            reason as well...
>>>>>>> 9a4d98a7
        """
        helper.start_pelagicontain(pelagicontain_binary, container_path)
        pc_iface = helper.pelagicontain_iface()
        self.remove_containedapp_if_present(container_path)
        pc_iface.Launch(helper.app_id())
        time.sleep(1)
        assert not self.pelagicontain_is_running()

<<<<<<< HEAD
=======
    def test_pc_shuts_down_when_missing_latemount_dir(
            self,
            pelagicontain_binary,
            teardown_fixture):
        """ Test that PC shuts down if there are crucial container directories
            missing, e.g. '<container-root>/late_mounts/<container-name>'

            * Start Pelagicontain with a container root that doesn't contain a
              late_mounts directory
            * Assert Pelagicontain shuts down

            TODO: This test will pass if PC crashes or exits for some other
            reason as well...
        """
        container_path = "/tmp/nonexistent/"
        if not os.path.isdir(container_path):
            os.makedirs(container_path)
        helper.start_pelagicontain(pelagicontain_binary, container_path)
        time.sleep(1)
        assert not self.pelagicontain_is_running()

>>>>>>> 9a4d98a7
    def create_app(self, container_path):
        containedapp_file = container_path + "/com.pelagicore.comptest/bin/containedapp"
        with open(containedapp_file, "w") as f:
            print "Overwriting containedapp..."
            f.write(SLEEPY_APP)
        os.system("chmod 755 " + containedapp_file)

    def remove_containedapp_if_present(self, container_path):
        containedapp = container_path + helper.app_id() + "/bin/containedapp"
        if os.path.isfile(containedapp):
            os.remove(containedapp)

    def pelagicontain_is_running(self):
        """ Return False is Pelagicontain is not running, True if it is.
        """
        # If the process is a zombie it will be killed by this call, otherwise
        # it's unaffected
        helper.poke_pelagicontain_zombie()
        pc_pid = helper.pelagicontain_pid()
        try:
            os.kill(pc_pid, 0)
        except OSError:
            return False
        else:
            return True<|MERGE_RESOLUTION|>--- conflicted
+++ resolved
@@ -108,12 +108,9 @@
             * Remove containedapp if there is one (might be left from some test)
             * Launch app (this is a correct app id and so on)
             * Assert PC shuts down as a result
-<<<<<<< HEAD
-=======
 
             TODO: This test will pass if PC crashes or exits for some other
             reason as well...
->>>>>>> 9a4d98a7
         """
         helper.start_pelagicontain(pelagicontain_binary, container_path)
         pc_iface = helper.pelagicontain_iface()
@@ -122,8 +119,6 @@
         time.sleep(1)
         assert not self.pelagicontain_is_running()
 
-<<<<<<< HEAD
-=======
     def test_pc_shuts_down_when_missing_latemount_dir(
             self,
             pelagicontain_binary,
@@ -145,7 +140,6 @@
         time.sleep(1)
         assert not self.pelagicontain_is_running()
 
->>>>>>> 9a4d98a7
     def create_app(self, container_path):
         containedapp_file = container_path + "/com.pelagicore.comptest/bin/containedapp"
         with open(containedapp_file, "w") as f:
