--- conflicted
+++ resolved
@@ -102,14 +102,9 @@
             return False
 
     def cleanup_and_finish(self):
-<<<<<<< HEAD
-        global result
-        if result == 0:
-=======
         if not self.pelagicontain_pid == 0:
             call(["kill", "-9", str(self.pelagicontain_pid)])
         if self.result == 0:
->>>>>>> 9c973eba
             print "\n-=< All tests passed >=-\n"
         else:
             print "\n-=< Failure >=-\n"
