--- conflicted
+++ resolved
@@ -169,15 +169,10 @@
 pelagicontain/component-test/)<br>
 Set up <code>/tmp/test/late_mounts</code> the same way described under "Running Pelagicontain".
 
-<<<<<<< HEAD
-Add a container-br0 bridge:
-<code>brctl addbr container-br0</code>
-=======
 Add a container-br0 bridge: <br />
 <code>brctl addbr container-br0</code> <br />
 <code>brctl setfd container-br0 0</code> <br />
 <code>ifconfig container-br0 10.0.3.1 netmask 255.255.255.0 promisc up</code> <br />
->>>>>>> 9c973eba
 
 With root privilegies start \c pam_stub.py (found in pelagicontain/component-test/)
 
